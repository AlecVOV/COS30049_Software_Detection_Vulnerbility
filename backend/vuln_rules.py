--- conflicted
+++ resolved
@@ -2,7 +2,6 @@
 from typing import List, Dict
 
 class RuleBasedDetector:
-<<<<<<< HEAD
     def __init__(self):
         self.rules = {
             # 'python': [
@@ -22,22 +21,6 @@
                 {'title':'Hardcoded credentials','pattern':r"(DB_USER|DB_PASSWORD|API_KEY)\s*=\s*['\"][^'\"]+['\"]",'severity':'High','recommendation':'Use environment variables for secrets.'},
             ]
         }
-=======
-	def __init__(self):
-		self.rules = {
-			'python': [
-				{'title':'Dangerous eval/exec usage','pattern':r'\b(eval|exec)\s*\(','severity':'High','recommendation':'Avoid eval/exec; use safe parsing.'},
-				{'title':'Hardcoded secret','pattern':r"(api_key|secret|token|password)\s*=\s*['\"][^'\"]+['\"]",'severity':'High','recommendation':'Move secrets to environment variables.'},
-				{'title':'Possible SQL via string concat','pattern':r"\bexecute\b.*\+|SELECT.*\+|INSERT.*\+","severity":"High","recommendation":"Use parameterized queries."},
-				{'title':'Weak hash (md5|sha1)','pattern':r'hashlib\.(md5|sha1)\(','severity':'Medium','recommendation':'Use SHA256 or bcrypt.'},
-			],
-			'javascript': [
-				{'title':'InnerHTML assignment','pattern':r'\.innerHTML\s*=','severity':'High','recommendation':'Sanitize/encode user input.'},
-				{'title':'eval usage','pattern':r'\beval\s*\(','severity':'High','recommendation':'Avoid eval.'},
-				{'title':'document.write XSS','pattern':r'document\.write\(','severity':'High','recommendation':'Escape user input.'},
-			]
-		}
->>>>>>> 09aaf06b
 
 	def analyze(self, code: str, language: str='python') -> List[Dict]:
 		checks = self.rules.get(language.lower(), [])
